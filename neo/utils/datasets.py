"""
Utility functions to retrieve public datasets.
"""
import os
from pathlib import Path

try:
    import datalad.api
    from datalad.support.gitrepo import GitRepo

    HAVE_DATALAD = True
except:
    HAVE_DATALAD = False

default_testing_repo = 'https://gin.g-node.org/NeuralEnsemble/ephy_testing_data'

global local_testing_data_folder
if os.getenv('EPHY_TESTING_DATA_FOLDER', default=None) is not None:
    local_testing_data_folder = Path(os.getenv('EPHY_TESTING_DATA_FOLDER'))
else:
    # set in home
    local_testing_data_folder = Path.home() / 'ephy_testing_data'


def get_local_testing_data_folder():
    global local_testing_data_folder
    return local_testing_data_folder


def download_dataset(repo=default_testing_repo, remote_path=None,
                     local_folder=None):
    """
    Download a dataset with datalad client.

    By default it download the "NeuralEnsemble/ephy_testing_data" on gin platform
    which is used for neo testing.

    Usage:

        download_dataset(
                repo='https://gin.g-node.org/NeuralEnsemble/ephy_testing_data',
                remote_path='blackrock/blackrock_2_1',
                local_folder='/home/myname/Documents/')

    Parameters
    ----------
    repo: str
        The url of the repo.
        If None then 'https://gin.g-node.org/NeuralEnsemble/ephy_testing_data'
        is used
    remote_path: str of Path
        The distant path to retrieve (file or folder)
    local_folder: str or Path or None
        The local folder where to download the data.
        If None, a default project testing folder is used. Default: None

    Returns:
    --------
    local_path:
        The local path of the downloaded file or folder
    """
    assert HAVE_DATALAD, 'You need to install datalad'

    if local_folder is None:
        global local_testing_data_folder
        local_folder = local_testing_data_folder
    local_folder = Path(local_folder)

    if local_folder.exists() and GitRepo.is_valid_repo(local_folder):
        dataset = datalad.api.Dataset(path=local_folder)
<<<<<<< HEAD
=======
        # make sure git repo is in clean state
        repo = dataset.repo
        repo.call_git(['checkout', '--force', 'master'])
>>>>>>> b40a4cff
        dataset.update(merge=True)
    else:
        dataset = datalad.api.install(path=local_folder,
                                      source=repo)

    if remote_path is None:
        print('Bad boy: you have to provide "remote_path"')
        return

    dataset.get(remote_path)

    local_path = local_folder / remote_path

    return local_path<|MERGE_RESOLUTION|>--- conflicted
+++ resolved
@@ -68,12 +68,9 @@
 
     if local_folder.exists() and GitRepo.is_valid_repo(local_folder):
         dataset = datalad.api.Dataset(path=local_folder)
-<<<<<<< HEAD
-=======
         # make sure git repo is in clean state
         repo = dataset.repo
         repo.call_git(['checkout', '--force', 'master'])
->>>>>>> b40a4cff
         dataset.update(merge=True)
     else:
         dataset = datalad.api.install(path=local_folder,
