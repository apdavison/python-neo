--- conflicted
+++ resolved
@@ -369,15 +369,6 @@
     def test__pretty(self):
         for i, signal in enumerate(self.signals):
             prepr = pretty(signal)
-<<<<<<< HEAD
-            targ = (('AnalogSignal with %d channels of length %d; units %s; datatype %s \n'
-                     '' % (signal.shape[1], signal.shape[0],
-                           signal.units.dimensionality.unicode, signal.dtype))
-                    + ('annotations: %s\n' % signal.annotations)
-                    + ('sampling rate: {} {}\n'.format(signal.sampling_rate,
-                                                       signal.sampling_rate.dimensionality.string))
-                    + ('time: {} ms to {} ms'.format(signal.t_start, signal.t_stop)))
-=======
             targ = (
                 ('AnalogSignal with %d channels of length %d; units %s; datatype %s \n'
                  '' % (signal.shape[1], signal.shape[0],
@@ -390,7 +381,6 @@
                                                  float(signal.t_stop),
                                                  signal.t_stop.dimensionality.unicode))
             )
->>>>>>> 44ad9557
             self.assertEqual(prepr, targ)
 
 
