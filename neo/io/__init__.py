--- conflicted
+++ resolved
@@ -44,10 +44,6 @@
 * :attr:`NeuroScopeIO`
 * :attr:`NeuroshareIO`
 * :attr:`NixIO`
-<<<<<<< HEAD
-* :attr:`NSDFIO`
-=======
->>>>>>> 084967d3
 * :attr:`NWBIO`
 * :attr:`OpenEphysIO`
 * :attr:`OpenEphysBinaryIO`
@@ -197,11 +193,11 @@
 
     .. autoattribute:: extensions
 
-.. autoclass:: neo.io.NWBIO
-
-    .. autoattribute:: extensions
-
-.. autoclass:: neo.io.OpenEphysIO
+.. autoclass:: neo.io.OpenEphysBinaryIO
+
+    .. autoattribute:: extensions
+
+.. autoclass:: neo.io.PhyIO
 
     .. autoattribute:: extensions
 
@@ -301,10 +297,6 @@
 from neo.io.neuroscopeio import NeuroScopeIO
 from neo.io.nixio import NixIO
 from neo.io.nixio_fr import NixIO as NixIOFr
-<<<<<<< HEAD
-#from neo.io.nsdfio import NSDFIO
-=======
->>>>>>> 084967d3
 from neo.io.nwbio import NWBIO
 from neo.io.openephysio import OpenEphysIO
 from neo.io.openephysbinaryio import OpenEphysBinaryIO
@@ -354,10 +346,6 @@
     NeuroExplorerIO,
     NeuroScopeIO,
     NeuroshareIO,
-<<<<<<< HEAD
-#    NSDFIO,
-=======
->>>>>>> 084967d3
     NWBIO,
     OpenEphysIO,
     OpenEphysBinaryIO,
