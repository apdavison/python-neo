"""
Here a list of proxy object that can be used when lazy=True at neo.io level.

This idea is to be able to postpone that real in memory loading
for objects that contains big data (AnalogSIgnal, SpikeTrain, Event, Epoch).

The implementation rely on neo.rawio, so it will available only for neo.io that
ineherits neo.rawio.

"""

import numpy as np
import quantities as pq
import logging

from neo.core.baseneo import BaseNeo


from neo.core import (AnalogSignal,
                      Epoch, Event, SpikeTrain)
from neo.core.dataobject import ArrayDict


logger = logging.getLogger("Neo")


class BaseProxy(BaseNeo):
    def __init__(self, array_annotations=None, **annotations):
        # this for py27 str vs py3 str in neo attributes ompatibility
        annotations = check_annotations(annotations)
        if 'file_origin' not in annotations:
            # the str is to make compatible with neo_py27 where attribute
            # used to be str so raw bytes
            annotations['file_origin'] = str(self._rawio.source_name())

        if array_annotations is None:
            array_annotations = {}
        for k, v in array_annotations.items():
            array_annotations[k] = np.asarray(v)

        # clean array annotations that are not 1D
        # TODO remove this once multi-dimensional array_annotations are possible
        array_annotations = {k: v for k, v in array_annotations.items()
                             if v.ndim == 1}

        # this mock the array annotations to avoid inherits DataObject
        self.array_annotations = ArrayDict(self.shape[-1])
        self.array_annotations.update(array_annotations)

        BaseNeo.__init__(self, **annotations)

    def load(self, time_slice=None, **kwargs):
        # should be implemented by subclass
        raise NotImplementedError

    def time_slice(self, t_start, t_stop):
        '''
        Load the proxy object within the specified time range. Has the same
        call signature as AnalogSignal.time_slice, Epoch.time_slice, etc.
        '''
        return self.load(time_slice=(t_start, t_stop))


class AnalogSignalProxy(BaseProxy):
    '''
    This object mimic AnalogSignal except that it does not
    have the signals array itself. All attributes and annotations are here.

    The goal is to postpone the loading of data into memory
    when reading a file with the new lazy load system based
    on neo.rawio.

    This object must not be constructed directly but is given
    neo.io when lazy=True instead of a true AnalogSignal.

    The AnalogSignalProxy is able to load:
      * only a slice of time
      * only a subset of channels
      * have an internal raw magnitude identic to the file (int16) with
        a pq.CompoundUnit().

    Usage:
    >>> proxy_anasig = AnalogSignalProxy(rawio=self.reader,
                                         global_channel_indexes=None,
                                         block_index=0,
                                         seg_index=0)
    >>> anasig = proxy_anasig.load()
    >>> slice_of_anasig = proxy_anasig.load(time_slice=(1.*pq.s, 2.*pq.s))
    >>> some_channel_of_anasig = proxy_anasig.load(channel_indexes=[0,5,10])

    '''
    _parent_objects = ('Segment',)
    _necessary_attrs = (('sampling_rate', pq.Quantity, 0),
                        ('t_start', pq.Quantity, 0))
    _recommended_attrs = BaseNeo._recommended_attrs
    proxy_for = AnalogSignal

    def __init__(self, rawio=None, stream_index=None, inner_stream_channels=None,
                 block_index=0, seg_index=0):
        # stream_index:  indicate the stream stream_id can be retreive easily
        # inner_stream_channels: are channel index inside the stream None means all channels
        # if inner_stream_channels is not None:
        #     * then this is a "substream"
        #     * handle the case where channels have different units inside a stream
        #     * is related to BaseFromRaw.get_sub_signal_streams()

        self._rawio = rawio
        self._block_index = block_index
        self._seg_index = seg_index
        self._stream_index = stream_index
        if inner_stream_channels is None:
            inner_stream_channels = slice(inner_stream_channels)
        self._inner_stream_channels = inner_stream_channels

        signal_streams = self._rawio.header['signal_streams']
        stream_id = signal_streams[stream_index]['id']
        signal_channels = self._rawio.header['signal_channels']
        global_inds, = np.nonzero(signal_channels['stream_id'] == stream_id)
        self._nb_total_chann_in_stream = global_inds.size
        self._global_channel_indexes = global_inds[inner_stream_channels]
        self._nb_chan = self._global_channel_indexes.size

        sig_chans = signal_channels[self._global_channel_indexes]

        assert np.unique(sig_chans['units']).size == 1, 'Channel do not have same units'
        assert np.unique(sig_chans['dtype']).size == 1, 'Channel do not have same dtype'
        assert np.unique(sig_chans['sampling_rate']).size == 1, \
                    'Channel do not have same sampling_rate'

        self.units = ensure_signal_units(sig_chans['units'][0])
        self.dtype = sig_chans['dtype'][0]
        self.sampling_rate = sig_chans['sampling_rate'][0] * pq.Hz
        self.sampling_period = 1. / self.sampling_rate
        sigs_size = self._rawio.get_signal_size(block_index=block_index, seg_index=seg_index,
                                        stream_index=stream_index)
        self.shape = (sigs_size, self._nb_chan)
        self.t_start = self._rawio.get_signal_t_start(block_index, seg_index, stream_index) * pq.s

        # magnitude_mode='raw' is supported only if all offset=0
        # and all gain are the same
        support_raw_magnitude = np.all(sig_chans['gain'] == sig_chans['gain'][0]) and \
                                                    np.all(sig_chans['offset'] == 0.)

        if support_raw_magnitude:
            str_units = ensure_signal_units(sig_chans['units'][0]).units.dimensionality.string
            gain0 = sig_chans['gain'][0]
            self._raw_units = pq.CompoundUnit(f'{gain0}*{str_units}')
        else:
            self._raw_units = None

        # retrieve annotations and array annotations
        seg_ann = self._rawio.raw_annotations['blocks'][block_index]['segments'][seg_index]
        annotations = seg_ann['signals'][stream_index].copy()
        array_annotations = annotations.pop('__array_annotations__')
        array_annotations = {k: v[inner_stream_channels] for k, v in array_annotations.items()}

        BaseProxy.__init__(self, array_annotations=array_annotations, **annotations)

    @property
    def duration(self):
        '''Signal duration'''
        return self.shape[0] / self.sampling_rate

    @property
    def t_stop(self):
        '''Time when signal ends'''
        return self.t_start + self.duration

    def _time_slice_indices(self, time_slice, strict_slicing=True):
        """
        Calculate the start and end indices for the slice.

        Also returns t_start
        """
        if time_slice is None:
            i_start, i_stop = None, None
            sig_t_start = self.t_start
        else:
            sr = self.sampling_rate
            t_start, t_stop = time_slice
            if t_start is None:
                i_start = None
                sig_t_start = self.t_start
            else:
                t_start = ensure_second(t_start)
                if strict_slicing:
                    assert self.t_start <= t_start <= self.t_stop, 't_start is outside'
                else:
                    t_start = max(t_start, self.t_start)
                # the i_start is necessary ceil
                i_start = int(np.ceil((t_start - self.t_start).magnitude * sr.magnitude))
                # this needed to get the real t_start of the first sample
                # because do not necessary match what is demanded
                sig_t_start = self.t_start + i_start / sr

            if t_stop is None:
                i_stop = None
            else:
                t_stop = ensure_second(t_stop)
                if strict_slicing:
                    assert self.t_start <= t_stop <= self.t_stop, 't_stop is outside'
                else:
                    t_stop = min(t_stop, self.t_stop)
                i_stop = int((t_stop - self.t_start).magnitude * sr.magnitude)
        return i_start, i_stop, sig_t_start

    def load(self, time_slice=None, strict_slicing=True,
                    channel_indexes=None, magnitude_mode='rescaled'):
        '''
        *Args*:
            :time_slice: None or tuple of the time slice expressed with quantities.
                            None is the entire signal.
            :channel_indexes: None or list. Channels to load. None is all channels
                    Be carefull that channel_indexes represent the local channel index inside
                    the AnalogSignal and not the global_channel_indexes like in rawio.
            :magnitude_mode: 'rescaled' or 'raw'.
                For instance if the internal dtype is int16:
                    * **rescaled** give [1.,2.,3.]*pq.uV and the dtype is float32
                    * **raw** give [10, 20, 30]*pq.CompoundUnit('0.1*uV')
                The CompoundUnit with magnitude_mode='raw' is usefull to
                postpone the scaling when needed and having an internal dtype=int16
                but it less intuitive when you don't know so well quantities.
            :strict_slicing: True by default.
                Control if an error is raise or not when one of  time_slice member
                (t_start or t_stop) is outside the real time range of the segment.
        '''

        # fixed_chan_indexes is channel index (or slice) in the stream
        # channel_indexes is channel index (or slice) in the substream
        if isinstance(self._inner_stream_channels, slice):
            if self._inner_stream_channels == slice(None):
                # sub stream is the entire stream
                if channel_indexes is None:
                    fixed_chan_indexes = None
                else:
                    fixed_chan_indexes = channel_indexes
            else:
                # sub stream is part of  stream with slice
                if channel_indexes is None:
                    fixed_chan_indexes = self._inner_stream_channels
                else:
                    global_inds = np.arange(self._nb_total_chann_in_stream)
                    fixed_chan_indexes = global_inds[self._inner_stream_channels][channel_indexes]
        else:
            # sub stream is part of  stream with indexes
            if channel_indexes is None:
                fixed_chan_indexes = self._inner_stream_channels
            else:
                fixed_chan_indexes = self._inner_stream_channels[channel_indexes]

<<<<<<< HEAD
        sr = self.sampling_rate

        if time_slice is None:
            i_start, i_stop = None, None
            sig_t_start = self.t_start
        else:
            t_start, t_stop = time_slice
            if t_start is None:
                i_start = None
                sig_t_start = self.t_start
            else:
                t_start = ensure_second(t_start)
                if strict_slicing:
                    assert self.t_start <= t_start <= self.t_stop, 't_start is outside'
                else:
                    t_start = max(t_start, self.t_start)
                # the i_start is necessary ceil
                i_start = int(np.ceil((t_start - self.t_start).magnitude * sr.magnitude))
                # this needed to get the real t_start of the first sample
                # because do not necessary match what is demanded
                sig_t_start = self.t_start + i_start / sr

            if t_stop is None:
                i_stop = None
            else:
                t_stop = ensure_second(t_stop)
                if strict_slicing:
                    assert self.t_start <= t_stop <= self.t_stop, 't_stop is outside'
                else:
                    t_stop = min(t_stop, self.t_stop)
                i_stop = int((t_stop - self.t_start).magnitude * sr.magnitude)
=======
        i_start, i_stop, sig_t_start = self._time_slice_indices(time_slice,
                                                                strict_slicing=strict_slicing)
>>>>>>> 084967d3

        raw_signal = self._rawio.get_analogsignal_chunk(block_index=self._block_index,
                    seg_index=self._seg_index, i_start=i_start, i_stop=i_stop,
                    stream_index=self._stream_index, channel_indexes=fixed_chan_indexes)

        # if slice in channel : change name and array_annotations
        if raw_signal.shape[1] != self._nb_chan:
            name = 'slice of  ' + self.name
            channel_indexes2 = channel_indexes
            if channel_indexes2 is None:
                channel_indexes2 = slice(None)
            array_annotations = {k: v[channel_indexes2] for k, v in self.array_annotations.items()}
        else:
            name = self.name
            array_annotations = self.array_annotations

        if magnitude_mode == 'raw':
            assert self._raw_units is not None,\
                    'raw magnitude is not support gain are not the same for all channel or offset is not 0'
            sig = raw_signal
            units = self._raw_units
        elif magnitude_mode == 'rescaled':
            # dtype is float32 when internally it is float32 or int16
            if self.dtype == 'float64':
                dtype = 'float64'
            else:
                dtype = 'float32'
            sig = self._rawio.rescale_signal_raw_to_float(raw_signal, dtype=dtype,
                                    stream_index=self._stream_index,
                                    channel_indexes=fixed_chan_indexes)
            units = self.units

        anasig = AnalogSignal(sig, units=units, copy=False, t_start=sig_t_start,
                    sampling_rate=self.sampling_rate, name=name,
                    file_origin=self.file_origin, description=self.description,
                    array_annotations=array_annotations, **self.annotations)

        return anasig


class SpikeTrainProxy(BaseProxy):
    '''
    This object mimic SpikeTrain except that it does not
    have the spike time nor waveforms.
    All attributes and annotations are here.

    The goal is to postpone the loading of data into memory
    when reading a file with the new lazy load system based
    on neo.rawio.

    This object must not be constructed directly but is given
    neo.io when lazy=True instead of a true SpikeTrain.

    The SpikeTrainProxy is able to load:
      * only a slice of time
      * load wveforms or not.
      * have an internal raw magnitude identic to the file (generally the ticks
        of clock in int64) or the rescale to seconds.

    Usage:
    >>> proxy_sptr = SpikeTrainProxy(rawio=self.reader, unit_channel=0,
                        block_index=0, seg_index=0,)
    >>> sptr = proxy_sptr.load()
    >>> slice_of_sptr = proxy_sptr.load(time_slice=(1.*pq.s, 2.*pq.s))

    '''

    _parent_objects = ('Segment', 'Unit')
    _quantity_attr = 'times'
    _necessary_attrs = (('t_start', pq.Quantity, 0),
                        ('t_stop', pq.Quantity, 0))
    _recommended_attrs = ()
    proxy_for = SpikeTrain

    def __init__(self, rawio=None, spike_channel_index=None, block_index=0, seg_index=0):

        self._rawio = rawio
        self._block_index = block_index
        self._seg_index = seg_index
        self._spike_channel_index = spike_channel_index

        nb_spike = self._rawio.spike_count(block_index=block_index, seg_index=seg_index,
                                        spike_channel_index=spike_channel_index)
        self.shape = (nb_spike, )

        self.t_start = self._rawio.segment_t_start(block_index, seg_index) * pq.s
        self.t_stop = self._rawio.segment_t_stop(block_index, seg_index) * pq.s

        seg_ann = self._rawio.raw_annotations['blocks'][block_index]['segments'][seg_index]
        annotations = seg_ann['spikes'][spike_channel_index].copy()
        array_annotations = annotations.pop('__array_annotations__')

        h = self._rawio.header['spike_channels'][spike_channel_index]
        wf_sampling_rate = h['wf_sampling_rate']
        if not np.isnan(wf_sampling_rate) and wf_sampling_rate > 0:
            self.sampling_rate = wf_sampling_rate * pq.Hz
            self.left_sweep = (h['wf_left_sweep'] / self.sampling_rate).rescale('s')
            self._wf_units = ensure_signal_units(h['wf_units'])
        else:
            self.sampling_rate = None
            self.left_sweep = None

        BaseProxy.__init__(self, array_annotations=array_annotations, **annotations)

    def load(self, time_slice=None, strict_slicing=True,
                    magnitude_mode='rescaled', load_waveforms=False):
        '''
        *Args*:
            :time_slice: None or tuple of the time slice expressed with quantities.
                            None is the entire signal.
            :strict_slicing: True by default.
                 Control if an error is raise or not when one of  time_slice
                 member (t_start or t_stop) is outside the real time range of the segment.
            :magnitude_mode: 'rescaled' or 'raw'.
            :load_waveforms: bool load waveforms or not.
        '''

        t_start, t_stop = consolidate_time_slice(time_slice, self.t_start,
                                                                    self.t_stop, strict_slicing)
        _t_start, _t_stop = prepare_time_slice(time_slice)

        spike_timestamps = self._rawio.get_spike_timestamps(block_index=self._block_index,
                        seg_index=self._seg_index, spike_channel_index=self._spike_channel_index,
                        t_start=_t_start, t_stop=_t_stop)

        if magnitude_mode == 'raw':
            # we must modify a bit the neo.rawio interface to also read the spike_timestamps
            # underlying clock wich is not always same as sigs
            raise(NotImplementedError)
        elif magnitude_mode == 'rescaled':
            dtype = 'float64'
            spike_times = self._rawio.rescale_spike_timestamp(spike_timestamps, dtype=dtype)
            units = 's'

        if load_waveforms:
            assert self.sampling_rate is not None, 'Do not have waveforms'

            raw_wfs = self._rawio.get_spike_raw_waveforms(block_index=self._block_index,
                seg_index=self._seg_index, spike_channel_index=self._spike_channel_index,
                            t_start=_t_start, t_stop=_t_stop)
            if magnitude_mode == 'rescaled':
                float_wfs = self._rawio.rescale_waveforms_to_float(raw_wfs,
                                dtype='float32', spike_channel_index=self._spike_channel_index)
                waveforms = pq.Quantity(float_wfs, units=self._wf_units,
                            dtype='float32', copy=False)
            elif magnitude_mode == 'raw':
                # could code also CompundUnit here but it is over killed
                # so we used dimentionless
                waveforms = pq.Quantity(raw_wfs, units='',
                            dtype=raw_wfs.dtype, copy=False)
        else:
            waveforms = None

        sptr = SpikeTrain(spike_times, t_stop, units=units, dtype=dtype,
                t_start=t_start, copy=False, sampling_rate=self.sampling_rate,
                waveforms=waveforms, left_sweep=self.left_sweep, name=self.name,
                file_origin=self.file_origin, description=self.description, **self.annotations)

        if time_slice is None:
            sptr.array_annotate(**self.array_annotations)
        else:
            # TODO handle array_annotations with time_slice
            pass

        return sptr


class _EventOrEpoch(BaseProxy):
    _parent_objects = ('Segment',)
    _quantity_attr = 'times'

    def __init__(self, rawio=None, event_channel_index=None, block_index=0, seg_index=0):

        self._rawio = rawio
        self._block_index = block_index
        self._seg_index = seg_index
        self._event_channel_index = event_channel_index

        nb_event = self._rawio.event_count(block_index=block_index, seg_index=seg_index,
                                        event_channel_index=event_channel_index)
        self.shape = (nb_event, )

        self.t_start = self._rawio.segment_t_start(block_index, seg_index) * pq.s
        self.t_stop = self._rawio.segment_t_stop(block_index, seg_index) * pq.s

        # both necessary attr and annotations
        annotations = {}
        for k in ('name', 'id'):
            annotations[k] = self._rawio.header['event_channels'][event_channel_index][k]

        seg_ann = self._rawio.raw_annotations['blocks'][block_index]['segments'][seg_index]
        ann = seg_ann['events'][event_channel_index]
        annotations = ann.copy()
        array_annotations = annotations.pop('__array_annotations__')
        BaseProxy.__init__(self, array_annotations=array_annotations, **annotations)

    def load(self, time_slice=None, strict_slicing=True):
        '''
        *Args*:
            :time_slice: None or tuple of the time slice expressed with quantities.
                            None is the entire signal.
            :strict_slicing: True by default.
                 Control if an error is raise or not when one of  time_slice member (t_start or t_stop)
                 is outside the real time range of the segment.
        '''

        t_start, t_stop = consolidate_time_slice(time_slice, self.t_start,
                                                                    self.t_stop, strict_slicing)
        _t_start, _t_stop = prepare_time_slice(time_slice)

        timestamp, durations, labels = self._rawio.get_event_timestamps(block_index=self._block_index,
                        seg_index=self._seg_index, event_channel_index=self._event_channel_index,
                        t_start=_t_start, t_stop=_t_stop)

        dtype = 'float64'
        times = self._rawio.rescale_event_timestamp(timestamp, dtype=dtype)
        units = 's'

        if durations is not None:
            durations = self._rawio.rescale_epoch_duration(durations, dtype=dtype) * pq.s

        h = self._rawio.header['event_channels'][self._event_channel_index]
        if h['type'] == b'event':
            ret = Event(times=times, labels=labels, units='s',
                name=self.name, file_origin=self.file_origin,
                description=self.description, **self.annotations)
        elif h['type'] == b'epoch':
            ret = Epoch(times=times, durations=durations, labels=labels,
                units='s',
                name=self.name, file_origin=self.file_origin,
                description=self.description, **self.annotations)

        if time_slice is None:
            ret.array_annotate(**self.array_annotations)
        else:
            # TODO handle array_annotations with time_slice
            pass

        return ret


class EventProxy(_EventOrEpoch):
    '''
    This object mimic Event except that it does not
    have the times nor labels.
    All other attributes and annotations are here.

    The goal is to postpone the loading of data into memory
    when reading a file with the new lazy load system based
    on neo.rawio.

    This object must not be constructed directly but is given
    neo.io when lazy=True instead of a true Event.

    The EventProxy is able to load:
      * only a slice of time

    Usage:
    >>> proxy_event = EventProxy(rawio=self.reader, event_channel_index=0,
                        block_index=0, seg_index=0,)
    >>> event = proxy_event.load()
    >>> slice_of_event = proxy_event.load(time_slice=(1.*pq.s, 2.*pq.s))

    '''
    _necessary_attrs = (('times', pq.Quantity, 1),
                        ('labels', np.ndarray, 1, np.dtype('U')))
    proxy_for = Event


class EpochProxy(_EventOrEpoch):
    '''
    This object mimic Epoch except that it does not
    have the times nor labels nor durations.
    All other attributes and annotations are here.

    The goal is to postpone the loading of data into memory
    when reading a file with the new lazy load system based
    on neo.rawio.

    This object must not be constructed directly but is given
    neo.io when lazy=True instead of a true Epoch.

    The EpochProxy is able to load:
      * only a slice of time

    Usage:
    >>> proxy_epoch = EpochProxy(rawio=self.reader, event_channel_index=0,
                        block_index=0, seg_index=0,)
    >>> epoch = proxy_epoch.load()
    >>> slice_of_epoch = proxy_epoch.load(time_slice=(1.*pq.s, 2.*pq.s))

    '''
    _necessary_attrs = (('times', pq.Quantity, 1),
                        ('durations', pq.Quantity, 1),
                        ('labels', np.ndarray, 1, np.dtype('U')))
    proxy_for = Epoch


proxyobjectlist = [AnalogSignalProxy, SpikeTrainProxy, EventProxy,
                            EpochProxy]


unit_convert = {'Volts': 'V', 'volts': 'V', 'Volt': 'V',
                'volt': 'V', ' Volt': 'V', 'microV': 'uV',
                # note that "micro" and "mu" are two different characters in Unicode
                # although they mostly look the same. Here we accept both.
                'µV': 'uV', 'μV': 'uV'}


def ensure_signal_units(units):
    # test units
    units = units.replace(' ', '')
    if units in unit_convert:
        units = unit_convert[units]
    try:
        units = pq.Quantity(1, units)
    except:
        logger.warning('Units "{}" can not be converted to a quantity. Using dimensionless '
                       'instead'.format(units))
        units = ''
        units = pq.Quantity(1, units)
    return units


def check_annotations(annotations):
    # force type to str for some keys
    # imposed for tests
    for k in ('name', 'description', 'file_origin'):
        if k in annotations:
            annotations[k] = str(annotations[k])

    if 'coordinates' in annotations:
        # some rawio expose some coordinates in annotations but is not standardized
        # (x, y, z) or polar, at the moment it is more resonable to remove them
        annotations.pop('coordinates')

    return annotations


def ensure_second(v):
    if isinstance(v, float):
        return v * pq.s
    elif isinstance(v, pq.Quantity):
        return v.rescale('s')
    elif isinstance(v, int):
        return float(v) * pq.s


def prepare_time_slice(time_slice):
    """
    This give clean time slice but keep None
    for calling rawio slice
    """
    if time_slice is None:
        t_start, t_stop = None, None
    else:
        t_start, t_stop = time_slice

    if t_start is not None:
        t_start = ensure_second(t_start).rescale('s').magnitude

    if t_stop is not None:
        t_stop = ensure_second(t_stop).rescale('s').magnitude

    return (t_start, t_stop)


def consolidate_time_slice(time_slice, seg_t_start, seg_t_stop, strict_slicing):
    """
    This give clean time slice in quantity for t_start/t_stop of object
    None is replace by seg limit.
    """
    if time_slice is None:
        t_start, t_stop = None, None
    else:
        t_start, t_stop = time_slice

    if t_start is None:
        t_start = seg_t_start
    else:
        if strict_slicing:
            assert seg_t_start <= t_start <= seg_t_stop, 't_start is outside'
        else:
            t_start = max(t_start, seg_t_start)
    t_start = ensure_second(t_start)

    if t_stop is None:
        t_stop = seg_t_stop
    else:
        if strict_slicing:
            assert seg_t_start <= t_stop <= seg_t_stop, 't_stop is outside'
        else:
            t_stop = min(t_stop, seg_t_stop)
    t_stop = ensure_second(t_stop)

    return (t_start, t_stop)<|MERGE_RESOLUTION|>--- conflicted
+++ resolved
@@ -165,44 +165,6 @@
     def t_stop(self):
         '''Time when signal ends'''
         return self.t_start + self.duration
-
-    def _time_slice_indices(self, time_slice, strict_slicing=True):
-        """
-        Calculate the start and end indices for the slice.
-
-        Also returns t_start
-        """
-        if time_slice is None:
-            i_start, i_stop = None, None
-            sig_t_start = self.t_start
-        else:
-            sr = self.sampling_rate
-            t_start, t_stop = time_slice
-            if t_start is None:
-                i_start = None
-                sig_t_start = self.t_start
-            else:
-                t_start = ensure_second(t_start)
-                if strict_slicing:
-                    assert self.t_start <= t_start <= self.t_stop, 't_start is outside'
-                else:
-                    t_start = max(t_start, self.t_start)
-                # the i_start is necessary ceil
-                i_start = int(np.ceil((t_start - self.t_start).magnitude * sr.magnitude))
-                # this needed to get the real t_start of the first sample
-                # because do not necessary match what is demanded
-                sig_t_start = self.t_start + i_start / sr
-
-            if t_stop is None:
-                i_stop = None
-            else:
-                t_stop = ensure_second(t_stop)
-                if strict_slicing:
-                    assert self.t_start <= t_stop <= self.t_stop, 't_stop is outside'
-                else:
-                    t_stop = min(t_stop, self.t_stop)
-                i_stop = int((t_stop - self.t_start).magnitude * sr.magnitude)
-        return i_start, i_stop, sig_t_start
 
     def load(self, time_slice=None, strict_slicing=True,
                     channel_indexes=None, magnitude_mode='rescaled'):
@@ -248,7 +210,6 @@
             else:
                 fixed_chan_indexes = self._inner_stream_channels[channel_indexes]
 
-<<<<<<< HEAD
         sr = self.sampling_rate
 
         if time_slice is None:
@@ -280,10 +241,6 @@
                 else:
                     t_stop = min(t_stop, self.t_stop)
                 i_stop = int((t_stop - self.t_start).magnitude * sr.magnitude)
-=======
-        i_start, i_stop, sig_t_start = self._time_slice_indices(time_slice,
-                                                                strict_slicing=strict_slicing)
->>>>>>> 084967d3
 
         raw_signal = self._rawio.get_analogsignal_chunk(block_index=self._block_index,
                     seg_index=self._seg_index, i_start=i_start, i_stop=i_stop,
