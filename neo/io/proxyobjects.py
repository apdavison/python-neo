--- conflicted
+++ resolved
@@ -166,11 +166,6 @@
         '''Time when signal ends'''
         return self.t_start + self.duration
 
-<<<<<<< HEAD
-    def _time_slice_indices(self, time_slice, strict_slicing=True):
-        """
-        Calculate the start and end indices for the slice.
-=======
     def load(self, time_slice=None, strict_slicing=True,
                     channel_indexes=None, magnitude_mode='rescaled'):
         '''
@@ -216,7 +211,6 @@
                 fixed_chan_indexes = self._inner_stream_channels[channel_indexes]
 
         sr = self.sampling_rate
->>>>>>> 77455a06
 
         Also returns t_start
         """
