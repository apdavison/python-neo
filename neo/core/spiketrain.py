'''
This module implements :class:`SpikeTrain`, an array of spike times.

:class:`SpikeTrain` derives from :class:`BaseNeo`, from
:module:`neo.core.baseneo`, and from :class:`quantites.Quantity`, which
inherits from :class:`numpy.array`.

Inheritance from :class:`numpy.array` is explained here:
http://docs.scipy.org/doc/numpy/user/basics.subclassing.html

In brief:
* Initialization of a new object from constructor happens in :meth:`__new__`.
This is where user-specified attributes are set.

* :meth:`__array_finalize__` is called for all new objects, including those
created by slicing. This is where attributes are copied over from
the old object.
'''

import neo
import sys

from copy import deepcopy, copy
import warnings

import numpy as np
import quantities as pq
from neo.core.baseneo import BaseNeo, MergeError, merge_annotations
from neo.core.dataobject import DataObject, ArrayDict


def check_has_dimensions_time(*values):
    '''
    Verify that all arguments have a dimensionality that is compatible
    with time.
    '''
    errmsgs = []
    for value in values:
        dim = value.dimensionality.simplified
        if (len(dim) != 1 or
                list(dim.values())[0] != 1 or not
                isinstance(list(dim.keys())[0], pq.UnitTime)):
            errmsgs.append(
                "value {} has dimensions {}, not [time]".format(
                    value, dim))
    if errmsgs:
        raise ValueError("\n".join(errmsgs))


def _check_time_in_range(value, t_start, t_stop, view=False):
    '''
    Verify that all times in :attr:`value` are between :attr:`t_start`
    and :attr:`t_stop` (inclusive.

    If :attr:`view` is True, vies are used for the test.
    Using drastically increases the speed, but is only safe if you are
    certain that the dtype and units are the same
    '''

    if t_start > t_stop:
        raise ValueError("t_stop ({}) is before t_start ({})".format(t_stop, t_start))

    if not value.size:
        return

    if view:
        value = value.view(np.ndarray)
        t_start = t_start.view(np.ndarray)
        t_stop = t_stop.view(np.ndarray)

    if value.min() < t_start:
        raise ValueError("The first spike ({}) is before t_start ({})".format(value, t_start))
    if value.max() > t_stop:
        raise ValueError("The last spike ({}) is after t_stop ({})".format(value, t_stop))


def _check_waveform_dimensions(spiketrain):
    '''
    Verify that waveform is compliant with the waveform definition as
    quantity array 3D (spike, channel, time)
    '''

    if not spiketrain.size:
        return

    waveforms = spiketrain.waveforms

    if (waveforms is None) or (not waveforms.size):
        return

    if waveforms.shape[0] != len(spiketrain):
        raise ValueError("Spiketrain length (%s) does not match to number of "
                         "waveforms present (%s)" % (len(spiketrain), waveforms.shape[0]))


def _new_spiketrain(cls, signal, t_stop, units=None, dtype=None, copy=True,
                    sampling_rate=1.0 * pq.Hz, t_start=0.0 * pq.s, waveforms=None, left_sweep=None,
                    name=None, file_origin=None, description=None, array_annotations=None,
                    annotations=None, segment=None, unit=None):
    '''
    A function to map :meth:`BaseAnalogSignal.__new__` to function that
    does not do the unit checking. This is needed for :module:`pickle` to work.
    '''
    if annotations is None:
        annotations = {}
    obj = SpikeTrain(signal, t_stop, units, dtype, copy, sampling_rate, t_start, waveforms,
                     left_sweep, name, file_origin, description, array_annotations, **annotations)
    obj.segment = segment
    obj.unit = unit
    return obj


def normalize_times_array(times, units=None, dtype=None, copy=True):
    """
    Return a quantity array with the correct units.
    There are four scenarios:

    A. times (NumPy array), units given as string or Quantities units
    B. times (Quantity array), units=None
    C. times (Quantity), units given as string or Quantities units
    D. times (NumPy array), units=None

    In scenarios A-C we return a tuple (times as a Quantity array, dimensionality)
    In scenario C, we rescale the original array to match `units`
    In scenario D, we raise a ValueError
    """
    if dtype is None:
        if not hasattr(times, 'dtype'):
            dtype = np.float
    if units is None:
        # No keyword units, so get from `times`
        try:
            dim = times.units.dimensionality
        except AttributeError:
            raise ValueError('you must specify units')
    else:
        if hasattr(units, 'dimensionality'):
            dim = units.dimensionality
        else:
            dim = pq.quantity.validate_dimensionality(units)

        if hasattr(times, 'dimensionality'):
            if times.dimensionality.items() == dim.items():
                units = None  # units will be taken from times, avoids copying
            else:
                if not copy:
                    raise ValueError("cannot rescale and return view")
                else:
                    # this is needed because of a bug in python-quantities
                    # see issue # 65 in python-quantities github
                    # remove this if it is fixed
                    times = times.rescale(dim)

    # check to make sure the units are time
    # this approach is orders of magnitude faster than comparing the
    # reference dimensionality
    if (len(dim) != 1 or list(dim.values())[0] != 1 or not isinstance(list(dim.keys())[0],
                                                                      pq.UnitTime)):
        ValueError("Units have dimensions %s, not [time]" % dim.simplified)
    return pq.Quantity(times, units=units, dtype=dtype, copy=copy), dim


class SpikeTrain(DataObject):
    '''
    :class:`SpikeTrain` is a :class:`Quantity` array of spike times.

    It is an ensemble of action potentials (spikes) emitted by the same unit
    in a period of time.

    *Usage*::

        >>> from neo.core import SpikeTrain
        >>> from quantities import s
        >>>
        >>> train = SpikeTrain([3, 4, 5]*s, t_stop=10.0)
        >>> train2 = train[1:3]
        >>>
        >>> train.t_start
        array(0.0) * s
        >>> train.t_stop
        array(10.0) * s
        >>> train
        <SpikeTrain(array([ 3.,  4.,  5.]) * s, [0.0 s, 10.0 s])>
        >>> train2
        <SpikeTrain(array([ 4.,  5.]) * s, [0.0 s, 10.0 s])>


    *Required attributes/properties*:
        :times: (quantity array 1D, numpy array 1D, or list) The times of
            each spike.
        :units: (quantity units) Required if :attr:`times` is a list or
                :class:`~numpy.ndarray`, not if it is a
                :class:`~quantites.Quantity`.
        :t_stop: (quantity scalar, numpy scalar, or float) Time at which
            :class:`SpikeTrain` ended. This will be converted to the
            same units as :attr:`times`. This argument is required because it
            specifies the period of time over which spikes could have occurred.
            Note that :attr:`t_start` is highly recommended for the same
            reason.

    Note: If :attr:`times` contains values outside of the
    range [t_start, t_stop], an Exception is raised.

    *Recommended attributes/properties*:
        :name: (str) A label for the dataset.
        :description: (str) Text description.
        :file_origin: (str) Filesystem path or URL of the original data file.
        :t_start: (quantity scalar, numpy scalar, or float) Time at which
            :class:`SpikeTrain` began. This will be converted to the
            same units as :attr:`times`.
            Default: 0.0 seconds.
        :waveforms: (quantity array 3D (spike, channel, time))
            The waveforms of each spike.
        :sampling_rate: (quantity scalar) Number of samples per unit time
            for the waveforms.
        :left_sweep: (quantity array 1D) Time from the beginning
            of the waveform to the trigger time of the spike.
        :sort: (bool) If True, the spike train will be sorted by time.

    *Optional attributes/properties*:
        :dtype: (numpy dtype or str) Override the dtype of the signal array.
        :copy: (bool) Whether to copy the times array.  True by default.
            Must be True when you request a change of units or dtype.
        :array_annotations: (dict) Dict mapping strings to numpy arrays containing annotations \
                                   for all data points

    Note: Any other additional arguments are assumed to be user-specific
    metadata and stored in :attr:`annotations`.

    *Properties available on this object*:
        :sampling_period: (quantity scalar) Interval between two samples.
            (1/:attr:`sampling_rate`)
        :duration: (quantity scalar) Duration over which spikes can occur,
            read-only.
            (:attr:`t_stop` - :attr:`t_start`)
        :spike_duration: (quantity scalar) Duration of a waveform, read-only.
            (:attr:`waveform`.shape[2] * :attr:`sampling_period`)
        :right_sweep: (quantity scalar) Time from the trigger times of the
            spikes to the end of the waveforms, read-only.
            (:attr:`left_sweep` + :attr:`spike_duration`)
        :times: (quantity array 1D) Returns the :class:`SpikeTrain` as a quantity array.

    *Slicing*:
        :class:`SpikeTrain` objects can be sliced. When this occurs, a new
        :class:`SpikeTrain` (actually a view) is returned, with the same
        metadata, except that :attr:`waveforms` is also sliced in the same way
        (along dimension 0). Note that t_start and t_stop are not changed
        automatically, although you can still manually change them.

    '''

    _parent_objects = ('Segment',)
    _parent_attrs = ('segment',)
    _quantity_attr = 'times'
    _necessary_attrs = (('times', pq.Quantity, 1), ('t_start', pq.Quantity, 0),
                        ('t_stop', pq.Quantity, 0))
    _recommended_attrs = ((('waveforms', pq.Quantity, 3), ('left_sweep', pq.Quantity, 0),
                           ('sampling_rate', pq.Quantity, 0)) + BaseNeo._recommended_attrs)

    def __new__(cls, times, t_stop, units=None, dtype=None, copy=True, sampling_rate=1.0 * pq.Hz,
                t_start=0.0 * pq.s, waveforms=None, left_sweep=None, name=None, file_origin=None,
                description=None, array_annotations=None, **annotations):
        '''
        Constructs a new :clas:`Spiketrain` instance from data.

        This is called whenever a new :class:`SpikeTrain` is created from the
        constructor, but not when slicing.
        '''
        if len(times) != 0 and waveforms is not None and len(times) != waveforms.shape[0]:
            # len(times)!=0 has been used to workaround a bug occuring during neo import
            raise ValueError("the number of waveforms should be equal to the number of spikes")

<<<<<<< HEAD
        if dtype is not None and hasattr(times, 'dtype') and times.dtype != dtype:
=======
        # Make sure units are consistent
        # also get the dimensionality now since it is much faster to feed
        # that to Quantity rather than a unit
        if units is None:
            # No keyword units, so get from `times`
            try:
                dim = times.units.dimensionality
            except AttributeError:
                raise ValueError('you must specify units')
        else:
            if hasattr(units, 'dimensionality'):
                dim = units.dimensionality
            else:
                dim = pq.quantity.validate_dimensionality(units)

            if hasattr(times, 'dimensionality'):
                if times.dimensionality.items() == dim.items():
                    units = None  # units will be taken from times, avoids copying
                else:
                    if not copy:
                        raise ValueError("cannot rescale and return view")
                    else:
                        # this is needed because of a bug in python-quantities
                        # see issue # 65 in python-quantities github
                        # remove this if it is fixed
                        times = times.rescale(dim)

        if dtype is None:
            if not hasattr(times, 'dtype'):
                dtype = np.float_
        elif hasattr(times, 'dtype') and times.dtype != dtype:
>>>>>>> 6c84ac36
            if not copy:
                raise ValueError("cannot change dtype and return view")

            # if t_start.dtype or t_stop.dtype != times.dtype != dtype,
            # _check_time_in_range can have problems, so we set the t_start
            # and t_stop dtypes to be the same as times before converting them
            # to dtype below
            # see ticket #38
            if hasattr(t_start, 'dtype') and t_start.dtype != times.dtype:
                t_start = t_start.astype(times.dtype)
            if hasattr(t_stop, 'dtype') and t_stop.dtype != times.dtype:
                t_stop = t_stop.astype(times.dtype)

        # Make sure units are consistent
        # also get the dimensionality now since it is much faster to feed
        # that to Quantity rather than a unit
        times, dim = normalize_times_array(times, units, dtype, copy)

        # Construct Quantity from data
        obj = times.view(cls)

        # spiketrain times always need to be 1-dimensional
        if len(obj.shape) > 1:
            raise ValueError("Spiketrain times array has more than 1 dimension")

        # if the dtype and units match, just copy the values here instead
        # of doing the much more expensive creation of a new Quantity
        # using items() is orders of magnitude faster
        if (hasattr(t_start, 'dtype')
                and t_start.dtype == obj.dtype
                and hasattr(t_start, 'dimensionality')
                and t_start.dimensionality.items() == dim.items()):
            obj.t_start = t_start.copy()
        else:
            obj.t_start = pq.Quantity(t_start, units=dim, dtype=obj.dtype)

        if (hasattr(t_stop, 'dtype') and t_stop.dtype == obj.dtype
                and hasattr(t_stop, 'dimensionality')
                and t_stop.dimensionality.items() == dim.items()):
            obj.t_stop = t_stop.copy()
        else:
            obj.t_stop = pq.Quantity(t_stop, units=dim, dtype=obj.dtype)

        # Store attributes
        obj.waveforms = waveforms
        obj.left_sweep = left_sweep
        obj.sampling_rate = sampling_rate

        # parents
        obj.segment = None
        obj.unit = None

        # Error checking (do earlier?)
        _check_time_in_range(obj, obj.t_start, obj.t_stop, view=True)

        return obj

    def __init__(self, times, t_stop, units=None, dtype=None, copy=True,
                 sampling_rate=1.0 * pq.Hz, t_start=0.0 * pq.s, waveforms=None, left_sweep=None,
                 name=None, file_origin=None, description=None, array_annotations=None,
                 **annotations):
        '''
        Initializes a newly constructed :class:`SpikeTrain` instance.
        '''
        # This method is only called when constructing a new SpikeTrain,
        # not when slicing or viewing. We use the same call signature
        # as __new__ for documentation purposes. Anything not in the call
        # signature is stored in annotations.

        # Calls parent __init__, which grabs universally recommended
        # attributes and sets up self.annotations
        DataObject.__init__(self, name=name, file_origin=file_origin, description=description,
                            array_annotations=array_annotations, **annotations)

    def _repr_pretty_(self, pp, cycle):
        super()._repr_pretty_(pp, cycle)

    def rescale(self, units):
        '''
        Return a copy of the :class:`SpikeTrain` converted to the specified
        units
        '''
        obj = super().rescale(units)
        obj.t_start = self.t_start.rescale(units)
        obj.t_stop = self.t_stop.rescale(units)
        obj.unit = self.unit
        return obj

    def __reduce__(self):
        '''
        Map the __new__ function onto _new_BaseAnalogSignal, so that pickle
        works
        '''
        import numpy
        return _new_spiketrain, (self.__class__, numpy.array(self), self.t_stop, self.units,
                                 self.dtype, True, self.sampling_rate, self.t_start,
                                 self.waveforms, self.left_sweep, self.name, self.file_origin,
                                 self.description, self.array_annotations, self.annotations,
                                 self.segment, self.unit)

    def __array_finalize__(self, obj):
        '''
        This is called every time a new :class:`SpikeTrain` is created.

        It is the appropriate place to set default values for attributes
        for :class:`SpikeTrain` constructed by slicing or viewing.

        User-specified values are only relevant for construction from
        constructor, and these are set in __new__. Then they are just
        copied over here.

        Note that the :attr:`waveforms` attibute is not sliced here. Nor is
        :attr:`t_start` or :attr:`t_stop` modified.
        '''
        # This calls Quantity.__array_finalize__ which deals with
        # dimensionality
        super().__array_finalize__(obj)

        # Supposedly, during initialization from constructor, obj is supposed
        # to be None, but this never happens. It must be something to do
        # with inheritance from Quantity.
        if obj is None:
            return

        # Set all attributes of the new object `self` from the attributes
        # of `obj`. For instance, when slicing, we want to copy over the
        # attributes of the original object.
        self.t_start = getattr(obj, 't_start', None)
        self.t_stop = getattr(obj, 't_stop', None)
        self.waveforms = getattr(obj, 'waveforms', None)
        self.left_sweep = getattr(obj, 'left_sweep', None)
        self.sampling_rate = getattr(obj, 'sampling_rate', None)
        self.segment = getattr(obj, 'segment', None)
        self.unit = getattr(obj, 'unit', None)

        # The additional arguments
        self.annotations = getattr(obj, 'annotations', {})
        # Add empty array annotations, because they cannot always be copied,
        # but do not overwrite existing ones from slicing etc.
        # This ensures the attribute exists
        if not hasattr(self, 'array_annotations'):
            self.array_annotations = ArrayDict(self._get_arr_ann_length())

        # Note: Array annotations have to be changed when slicing or initializing an object,
        # copying them over in spite of changed data would result in unexpected behaviour

        # Globally recommended attributes
        self.name = getattr(obj, 'name', None)
        self.file_origin = getattr(obj, 'file_origin', None)
        self.description = getattr(obj, 'description', None)

        if hasattr(obj, 'lazy_shape'):
            self.lazy_shape = obj.lazy_shape

    def __repr__(self):
        '''
        Returns a string representing the :class:`SpikeTrain`.
        '''
        return '<SpikeTrain(%s, [%s, %s])>' % (
            super().__repr__(), self.t_start, self.t_stop)

    def sort(self):
        '''
        Sorts the :class:`SpikeTrain` and its :attr:`waveforms`, if any,
        by time.
        '''
        # sort the waveforms by the times
        sort_indices = np.argsort(self)
        if self.waveforms is not None and self.waveforms.any():
            self.waveforms = self.waveforms[sort_indices]
        self.array_annotate(**deepcopy(self.array_annotations_at_index(sort_indices)))

        # now sort the times
        # We have sorted twice, but `self = self[sort_indices]` introduces
        # a dependency on the slicing functionality of SpikeTrain.
        super().sort()

    def __getslice__(self, i, j):
        '''
        Get a slice from :attr:`i` to :attr:`j`.

        Doesn't get called in Python 3, :meth:`__getitem__` is called instead
        '''
        return self.__getitem__(slice(i, j))

    def __add__(self, time):
        '''
        Shifts the time point of all spikes by adding the amount in
        :attr:`time` (:class:`Quantity`)

        If `time` is a scalar, this also shifts :attr:`t_start` and :attr:`t_stop`.
        If `time` is an array, :attr:`t_start` and :attr:`t_stop` are not changed unless
        some of the new spikes would be outside this range.
        In this case :attr:`t_start` and :attr:`t_stop` are modified if necessary to
        ensure they encompass all spikes.

        It is not possible to add two SpikeTrains (raises ValueError).
        '''
        spikes = self.view(pq.Quantity)
        check_has_dimensions_time(time)
        if isinstance(time, SpikeTrain):
            raise TypeError("Can't add two spike trains")
        new_times = spikes + time
        if time.size > 1:
            t_start = min(self.t_start, np.min(new_times))
            t_stop = max(self.t_stop, np.max(new_times))
        else:
            t_start = self.t_start + time
            t_stop = self.t_stop + time
        return SpikeTrain(times=new_times, t_stop=t_stop, units=self.units,
                          sampling_rate=self.sampling_rate, t_start=t_start,
                          waveforms=self.waveforms, left_sweep=self.left_sweep, name=self.name,
                          file_origin=self.file_origin, description=self.description,
                          array_annotations=deepcopy(self.array_annotations),
                          **self.annotations)

    def __sub__(self, time):
        '''
        Shifts the time point of all spikes by subtracting the amount in
        :attr:`time` (:class:`Quantity`)

        If `time` is a scalar, this also shifts :attr:`t_start` and :attr:`t_stop`.
        If `time` is an array, :attr:`t_start` and :attr:`t_stop` are not changed unless
        some of the new spikes would be outside this range.
        In this case :attr:`t_start` and :attr:`t_stop` are modified if necessary to
        ensure they encompass all spikes.

        In general, it is not possible to subtract two SpikeTrain objects (raises ValueError).
        However, if `time` is itself a SpikeTrain of the same size as the SpikeTrain,
        returns a Quantities array (since this is often used in checking
        whether two spike trains are the same or in calculating the inter-spike interval.
        '''
        spikes = self.view(pq.Quantity)
        check_has_dimensions_time(time)
        if isinstance(time, SpikeTrain):
            if self.size == time.size:
                return spikes - time
            else:
                raise TypeError("Can't subtract spike trains with different sizes")
        else:
            new_times = spikes - time
            if time.size > 1:
                t_start = min(self.t_start, np.min(new_times))
                t_stop = max(self.t_stop, np.max(new_times))
            else:
                t_start = self.t_start - time
                t_stop = self.t_stop - time
            return SpikeTrain(times=spikes - time, t_stop=t_stop, units=self.units,
                              sampling_rate=self.sampling_rate, t_start=t_start,
                              waveforms=self.waveforms, left_sweep=self.left_sweep, name=self.name,
                              file_origin=self.file_origin, description=self.description,
                              array_annotations=deepcopy(self.array_annotations),
                              **self.annotations)

    def __getitem__(self, i):
        '''
        Get the item or slice :attr:`i`.
        '''
        obj = super().__getitem__(i)
        if hasattr(obj, 'waveforms') and obj.waveforms is not None:
            obj.waveforms = obj.waveforms.__getitem__(i)
        try:
            obj.array_annotate(**deepcopy(self.array_annotations_at_index(i)))
        except AttributeError:  # If Quantity was returned, not SpikeTrain
            pass
        return obj

    def __setitem__(self, i, value):
        '''
        Set the value the item or slice :attr:`i`.
        '''
        if not hasattr(value, "units"):
            value = pq.Quantity(value,
                                units=self.units)  # or should we be strict: raise ValueError(
            # "Setting a value  # requires a quantity")?
        # check for values outside t_start, t_stop
        _check_time_in_range(value, self.t_start, self.t_stop)
        super().__setitem__(i, value)

    def __setslice__(self, i, j, value):
        if not hasattr(value, "units"):
            value = pq.Quantity(value, units=self.units)
        _check_time_in_range(value, self.t_start, self.t_stop)
        super().__setslice__(i, j, value)

    def _copy_data_complement(self, other, deep_copy=False):
        '''
        Copy the metadata from another :class:`SpikeTrain`.
        Note: Array annotations can not be copied here because length of data can change
        '''
        # Note: Array annotations cannot be copied because length of data can be changed
        # here which would cause inconsistencies
        for attr in ("left_sweep", "sampling_rate", "name", "file_origin", "description",
                     "annotations"):
            attr_value = getattr(other, attr, None)
            if deep_copy:
                attr_value = deepcopy(attr_value)
            setattr(self, attr, attr_value)

    def duplicate_with_new_data(self, signal, t_start=None, t_stop=None, waveforms=None,
                                deep_copy=True, units=None):
        '''
        Create a new :class:`SpikeTrain` with the same metadata
        but different data (times, t_start, t_stop)
        Note: Array annotations can not be copied here because length of data can change
        '''
        # using previous t_start and t_stop if no values are provided
        if t_start is None:
            t_start = self.t_start
        if t_stop is None:
            t_stop = self.t_stop
        if waveforms is None:
            waveforms = self.waveforms
        if units is None:
            units = self.units
        else:
            units = pq.quantity.validate_dimensionality(units)

        new_st = self.__class__(signal, t_start=t_start, t_stop=t_stop, waveforms=waveforms,
                                units=units)
        new_st._copy_data_complement(self, deep_copy=deep_copy)

        # Note: Array annotations are not copied here, because length of data could change

        # overwriting t_start and t_stop with new values
        new_st.t_start = t_start
        new_st.t_stop = t_stop

        # consistency check
        _check_time_in_range(new_st, new_st.t_start, new_st.t_stop, view=False)
        _check_waveform_dimensions(new_st)
        return new_st

    def time_slice(self, t_start, t_stop):
        '''
        Creates a new :class:`SpikeTrain` corresponding to the time slice of
        the original :class:`SpikeTrain` between (and including) times
        :attr:`t_start` and :attr:`t_stop`. Either parameter can also be None
        to use infinite endpoints for the time interval.
        '''
        _t_start = t_start
        _t_stop = t_stop
        if t_start is None:
            _t_start = -np.inf
        if t_stop is None:
            _t_stop = np.inf

        if _t_start > self.t_stop or _t_stop < self.t_start:
            # the alternative to raising an exception would be to return
            # a zero-duration spike train set at self.t_stop or self.t_start
            raise ValueError("A time slice completely outside the "
                             "boundaries of the spike train is not defined.")

        indices = (self >= _t_start) & (self <= _t_stop)

        # Time slicing should create a deep copy of the object
        new_st = deepcopy(self[indices])

        new_st.t_start = max(_t_start, self.t_start)
        new_st.t_stop = min(_t_stop, self.t_stop)
        if self.waveforms is not None:
            new_st.waveforms = self.waveforms[indices]

        return new_st

    def time_shift(self, t_shift):
        """
        Shifts a :class:`SpikeTrain` to start at a new time.

        Parameters:
        -----------
        t_shift: Quantity (time)
            Amount of time by which to shift the :class:`SpikeTrain`.

        Returns:
        --------
        spiketrain: :class:`SpikeTrain`
            New instance of a :class:`SpikeTrain` object starting at t_shift later than the
            original :class:`SpikeTrain` (the original :class:`SpikeTrain` is not modified).
        """
        new_st = self.duplicate_with_new_data(
            signal=self.times.view(pq.Quantity) + t_shift,
            t_start=self.t_start + t_shift,
            t_stop=self.t_stop + t_shift)

        # Here we can safely copy the array annotations since we know that
        # the length of the SpikeTrain does not change.
        new_st.array_annotate(**self.array_annotations)

        return new_st

    def merge(self, *others):
        '''
        Merge other :class:`SpikeTrain` objects into this one.

        The times of the :class:`SpikeTrain` objects combined in one array
        and sorted.

        If the attributes of the :class:`SpikeTrain` objects are not
        compatible, an Exception is raised.
        '''
        for other in others:
            if isinstance(other, neo.io.proxyobjects.SpikeTrainProxy):
                raise MergeError("Cannot merge, SpikeTrainProxy objects cannot be merged"
                                 "into regular SpikeTrain objects, please load them first.")
            elif not isinstance(other, SpikeTrain):
                raise MergeError("Cannot merge, only SpikeTrain"
                                 "can be merged into a SpikeTrain.")
            if self.sampling_rate != other.sampling_rate:
                raise MergeError("Cannot merge, different sampling rates")
            if self.t_start != other.t_start:
                raise MergeError("Cannot merge, different t_start")
            if self.t_stop != other.t_stop:
                raise MergeError("Cannot merge, different t_stop")
            if self.left_sweep != other.left_sweep:
                raise MergeError("Cannot merge, different left_sweep")
            if self.segment != other.segment:
                raise MergeError("Cannot merge these signals as they belong to"
                                 " different segments.")

        all_spiketrains = [self]
        all_spiketrains.extend([st.rescale(self.units) for st in others])

        wfs = [st.waveforms is not None for st in all_spiketrains]
        if any(wfs) and not all(wfs):
            raise MergeError("Cannot merge signal with waveform and signal "
                             "without waveform.")
        stack = np.concatenate([np.asarray(st) for st in all_spiketrains])
        sorting = np.argsort(stack)
        stack = stack[sorting]

        kwargs = {}

        kwargs['array_annotations'] = self._merge_array_annotations(others, sorting=sorting)

        for name in ("name", "description", "file_origin"):
            attr = getattr(self, name)

            # check if self is already a merged spiketrain
            # if it is, get rid of the bracket at the end to append more attributes
            if attr is not None:
                if attr.startswith('merge(') and attr.endswith(')'):
                    attr = attr[:-1]

            for other in others:
                attr_other = getattr(other, name)

                # both attributes are None --> nothing to do
                if attr is None and attr_other is None:
                    continue

                # one of the attributes is None --> convert to string in order to merge them
                elif attr is None or attr_other is None:
                    attr = str(attr)
                    attr_other = str(attr_other)

                # check if the other spiketrain is already a merged spiketrain
                # if it is, append all of its merged attributes that aren't already in attr
                if attr_other.startswith('merge(') and attr_other.endswith(')'):
                    for subattr in attr_other[6:-1].split('; '):
                        if subattr not in attr:
                            attr += '; ' + subattr
                            if not attr.startswith('merge('):
                                attr = 'merge(' + attr

                # if the other attribute is not in the list --> append
                # if attr doesn't already start with merge add merge( in the beginning
                elif attr_other not in attr:
                    attr += '; ' + attr_other
                    if not attr.startswith('merge('):
                        attr = 'merge(' + attr

            # close the bracket of merge(...) if necessary
            if attr is not None:
                if attr.startswith('merge('):
                    attr += ')'

            # write attr into kwargs dict
            kwargs[name] = attr

        merged_annotations = merge_annotations(*(st.annotations for st in
                                                 all_spiketrains))
        kwargs.update(merged_annotations)

        train = SpikeTrain(stack, units=self.units, dtype=self.dtype, copy=False,
                           t_start=self.t_start, t_stop=self.t_stop,
                           sampling_rate=self.sampling_rate, left_sweep=self.left_sweep, **kwargs)
        if all(wfs):
            wfs_stack = np.vstack([st.waveforms.rescale(self.waveforms.units)
                                   for st in all_spiketrains])
            wfs_stack = wfs_stack[sorting] * self.waveforms.units
            train.waveforms = wfs_stack
        train.segment = self.segment
        if train.segment is not None:
            self.segment.spiketrains.append(train)

        return train

    def _merge_array_annotations(self, others, sorting=None):
        '''
        Merges array annotations of multiple different objects.
        The merge happens in such a way that the result fits the merged data
        In general this means concatenating the arrays from the objects.
        If an annotation is not present in one of the objects, it will be omitted.
        Apart from that the array_annotations need to be sorted according to the sorting of
        the spikes.
        :return Merged array_annotations
        '''

        assert sorting is not None, "The order of the merged spikes must be known"

        merged_array_annotations = {}

        omitted_keys_self = []

        keys = self.array_annotations.keys()
        for key in keys:
            try:
                self_ann = deepcopy(self.array_annotations[key])
                other_ann = np.concatenate([deepcopy(other.array_annotations[key])
                                            for other in others])
                if isinstance(self_ann, pq.Quantity):
                    other_ann.rescale(self_ann.units)
                    arr_ann = np.concatenate([self_ann, other_ann]) * self_ann.units
                else:
                    arr_ann = np.concatenate([self_ann, other_ann])
                merged_array_annotations[key] = arr_ann[sorting]
            # Annotation only available in 'self', must be skipped
            # Ignore annotations present only in one of the SpikeTrains
            except KeyError:
                omitted_keys_self.append(key)
                continue

        omitted_keys_other = [key for key in np.unique([key for other in others
                                                        for key in other.array_annotations])
                              if key not in self.array_annotations]

        if omitted_keys_self or omitted_keys_other:
            warnings.warn("The following array annotations were omitted, because they were only "
                          "present in one of the merged objects: {} from the one that was merged "
                          "into and {} from the ones that were merged into it."
                          "".format(omitted_keys_self, omitted_keys_other), UserWarning)

        return merged_array_annotations

    @property
    def times(self):
        '''
        Returns the :class:`SpikeTrain` as a quantity array.
        '''
        return pq.Quantity(self)

    @property
    def duration(self):
        '''
        Duration over which spikes can occur,

        (:attr:`t_stop` - :attr:`t_start`)
        '''
        if self.t_stop is None or self.t_start is None:
            return None
        return self.t_stop - self.t_start

    @property
    def spike_duration(self):
        '''
        Duration of a waveform.

        (:attr:`waveform`.shape[2] * :attr:`sampling_period`)
        '''
        if self.waveforms is None or self.sampling_rate is None:
            return None
        return self.waveforms.shape[2] / self.sampling_rate

    @property
    def sampling_period(self):
        '''
        Interval between two samples.

        (1/:attr:`sampling_rate`)
        '''
        if self.sampling_rate is None:
            return None
        return 1.0 / self.sampling_rate

    @sampling_period.setter
    def sampling_period(self, period):
        '''
        Setter for :attr:`sampling_period`
        '''
        if period is None:
            self.sampling_rate = None
        else:
            self.sampling_rate = 1.0 / period

    @property
    def right_sweep(self):
        '''
        Time from the trigger times of the spikes to the end of the waveforms.

        (:attr:`left_sweep` + :attr:`spike_duration`)
        '''
        dur = self.spike_duration
        if self.left_sweep is None or dur is None:
            return None
        return self.left_sweep + dur<|MERGE_RESOLUTION|>--- conflicted
+++ resolved
@@ -270,41 +270,7 @@
             # len(times)!=0 has been used to workaround a bug occuring during neo import
             raise ValueError("the number of waveforms should be equal to the number of spikes")
 
-<<<<<<< HEAD
         if dtype is not None and hasattr(times, 'dtype') and times.dtype != dtype:
-=======
-        # Make sure units are consistent
-        # also get the dimensionality now since it is much faster to feed
-        # that to Quantity rather than a unit
-        if units is None:
-            # No keyword units, so get from `times`
-            try:
-                dim = times.units.dimensionality
-            except AttributeError:
-                raise ValueError('you must specify units')
-        else:
-            if hasattr(units, 'dimensionality'):
-                dim = units.dimensionality
-            else:
-                dim = pq.quantity.validate_dimensionality(units)
-
-            if hasattr(times, 'dimensionality'):
-                if times.dimensionality.items() == dim.items():
-                    units = None  # units will be taken from times, avoids copying
-                else:
-                    if not copy:
-                        raise ValueError("cannot rescale and return view")
-                    else:
-                        # this is needed because of a bug in python-quantities
-                        # see issue # 65 in python-quantities github
-                        # remove this if it is fixed
-                        times = times.rescale(dim)
-
-        if dtype is None:
-            if not hasattr(times, 'dtype'):
-                dtype = np.float_
-        elif hasattr(times, 'dtype') and times.dtype != dtype:
->>>>>>> 6c84ac36
             if not copy:
                 raise ValueError("cannot change dtype and return view")
 
